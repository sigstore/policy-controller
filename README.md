--- conflicted
+++ resolved
@@ -2,9 +2,6 @@
 
 The `policy-controller` admission controller can be used to enforce policy on a Kubernetes cluster based on verifiable supply-chain metadata from `cosign`.
 
-<<<<<<< HEAD
-## Examples
-=======
 `policy-controller` also resolves the image tags to ensure the image being ran is not different from when it was admitted.
 
 See the [installation instructions](https://docs.sigstore.dev/policy-controller/installation) for more information.
@@ -400,7 +397,8 @@
 
 If the public key is able to validate a signature for the image digest, the admission controller will admit the image.
 If the public key is not able to validate a signature for the image digest, the admission controller will deny the image.
->>>>>>> 5747300d
+
+## Examples
 
 Please see the [examples/](./examples/) directory for example policies etc.
 
